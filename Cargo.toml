[package]
name = "arm_vcpu"
version = "0.1.0"
edition = "2024"

[dependencies]
log = "0.4.21"
spin = "0.9"

aarch64-cpu = "9.3"
tock-registers = "0.8"
numeric-enum-macro = "0.2"

axerrno = "0.1.0"
<<<<<<< HEAD
percpu = "0.2"
=======
percpu = { version = "0.2.0", features = ["arm-el2"] }
>>>>>>> 4dd7e5df
aarch64_sysreg = "0.1.1"

axaddrspace = { git = "https://github.com/arceos-hypervisor/axaddrspace.git" }
axvcpu = { git = "https://github.com/arceos-hypervisor/axvcpu.git", branch = "inject_interrupt" }
axdevice_base = { git = "https://github.com/arceos-hypervisor/axdevice_crates.git", branch = "inject_interrupt" }
axvisor_api = { git = "https://github.com/arceos-hypervisor/axvisor_api.git", branch = "inject_interrupt" }<|MERGE_RESOLUTION|>--- conflicted
+++ resolved
@@ -12,11 +12,7 @@
 numeric-enum-macro = "0.2"
 
 axerrno = "0.1.0"
-<<<<<<< HEAD
-percpu = "0.2"
-=======
 percpu = { version = "0.2.0", features = ["arm-el2"] }
->>>>>>> 4dd7e5df
 aarch64_sysreg = "0.1.1"
 
 axaddrspace = { git = "https://github.com/arceos-hypervisor/axaddrspace.git" }
