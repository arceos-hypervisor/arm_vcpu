[package]
name = "arm_vcpu"
version = "0.1.0"
edition = "2024"

[dependencies]
log = "0.4.21"
spin = "0.9"

<<<<<<< HEAD
aarch64-cpu = "10"
tock-registers = "0.10"
=======
aarch64-cpu = "10.0"
tock-registers = "0.9"
>>>>>>> 3a406117
numeric-enum-macro = "0.2"

axerrno = "0.1.0"
percpu = { version = "0.2.0", features = ["arm-el2"] }

axaddrspace = { git = "https://github.com/arceos-hypervisor/axaddrspace.git" }
axvcpu = { git = "https://github.com/arceos-hypervisor/axvcpu.git" }
axdevice_base = { git = "https://github.com/arceos-hypervisor/axdevice_crates.git" }
axvisor_api = { git = "https://github.com/arceos-hypervisor/axvisor_api.git" }<|MERGE_RESOLUTION|>--- conflicted
+++ resolved
@@ -1,25 +1,20 @@
 [package]
+edition = "2024"
 name = "arm_vcpu"
 version = "0.1.0"
-edition = "2024"
 
 [dependencies]
-log = "0.4.21"
-spin = "0.9"
+log = "0.4"
+spin = "0.10"
 
-<<<<<<< HEAD
-aarch64-cpu = "10"
-tock-registers = "0.10"
-=======
 aarch64-cpu = "10.0"
+numeric-enum-macro = "0.2"
 tock-registers = "0.9"
->>>>>>> 3a406117
-numeric-enum-macro = "0.2"
 
 axerrno = "0.1.0"
-percpu = { version = "0.2.0", features = ["arm-el2"] }
+percpu = {version = "0.2.0", features = ["arm-el2"]}
 
-axaddrspace = { git = "https://github.com/arceos-hypervisor/axaddrspace.git" }
-axvcpu = { git = "https://github.com/arceos-hypervisor/axvcpu.git" }
-axdevice_base = { git = "https://github.com/arceos-hypervisor/axdevice_crates.git" }
-axvisor_api = { git = "https://github.com/arceos-hypervisor/axvisor_api.git" }+axaddrspace = {git = "https://github.com/arceos-hypervisor/axaddrspace.git"}
+axdevice_base = {git = "https://github.com/arceos-hypervisor/axdevice_crates.git"}
+axvcpu = {git = "https://github.com/arceos-hypervisor/axvcpu.git"}
+axvisor_api = {git = "https://github.com/arceos-hypervisor/axvisor_api.git"}