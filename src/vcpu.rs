--- conflicted
+++ resolved
@@ -221,16 +221,6 @@
         }
     }
 
-<<<<<<< HEAD
-        // the dummy return value, the real return value is in x0 when `return_run_guest` returns
-        let exit_reason: usize;
-        core::arch::asm!(
-            "mov {}, x0",
-            out(reg) exit_reason,
-            options(nostack)
-        );
-        exit_reason
-=======
     /// This function is called when the control flow comes back to `run_guest`. To provide a error
     /// message for debugging purposes.
     ///
@@ -238,7 +228,6 @@
     /// But we won't handle it here for now.
     unsafe fn run_guest_panic() -> ! {
         panic!("run_guest_panic");
->>>>>>> 4dd7e5df
     }
 
     /// Restores guest system control registers.
