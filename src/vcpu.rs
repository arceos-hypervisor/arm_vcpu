use core::marker::PhantomData;

use aarch64_cpu::registers::{CNTHCTL_EL2, HCR_EL2, SP_EL0, SPSR_EL1, VTCR_EL2};
use tock_registers::interfaces::{ReadWriteable, Readable, Writeable};

use crate::TrapFrame;
use crate::context_frame::GuestSystemRegisters;
use crate::exception::{TrapKind, handle_exception_sync};
use crate::exception_utils::exception_class_value;
use axaddrspace::{GuestPhysAddr, HostPhysAddr};
use axerrno::AxResult;
use axvcpu::{AxVCpuExitReason, AxVCpuHal};

#[percpu::def_percpu]
static HOST_SP_EL0: u64 = 0;

/// Save host's `SP_EL0` to the current percpu region.
unsafe fn save_host_sp_el0() {
    unsafe { HOST_SP_EL0.write_current_raw(SP_EL0.get()) }
}

/// Restore host's `SP_EL0` from the current percpu region.
unsafe fn restore_host_sp_el0() {
    SP_EL0.set(unsafe { HOST_SP_EL0.read_current_raw() });
}

/// (v)CPU register state that must be saved or restored when entering/exiting a VM or switching
/// between VMs.
#[repr(C)]
#[derive(Clone, Debug, Copy, Default)]
pub struct VmCpuRegisters {
    /// guest trap context
    pub trap_context_regs: TrapFrame,
    /// virtual machine system regs setting
    pub vm_system_regs: GuestSystemRegisters,
}

/// A virtual CPU within a guest
#[repr(C)]
#[derive(Debug)]
pub struct Aarch64VCpu<H: AxVCpuHal> {
    // DO NOT modify `guest_regs` and `host_stack_top` and their order unless you do know what you are doing!
    // DO NOT add anything before or between them unless you do know what you are doing!
    ctx: TrapFrame,
    host_stack_top: u64,
    guest_system_regs: GuestSystemRegisters,
    /// The MPIDR_EL1 value for the vCPU.
    mpidr: u64,
    _phantom: PhantomData<H>,
}

/// Configuration for creating a new `Aarch64VCpu`
#[derive(Clone, Debug, Default)]
pub struct Aarch64VCpuCreateConfig {
    /// The MPIDR_EL1 value for the new vCPU,
    /// which is used to identify the CPU in a multiprocessor system.
    /// Note: mind CPU cluster.
    pub mpidr_el1: u64,
    /// The address of the device tree blob.
    pub dtb_addr: usize,
}

impl<H: AxVCpuHal> axvcpu::AxArchVCpu for Aarch64VCpu<H> {
    type CreateConfig = Aarch64VCpuCreateConfig;

    type SetupConfig = ();

    fn new(config: Self::CreateConfig) -> AxResult<Self> {
        let mut ctx = TrapFrame::default();
        ctx.set_argument(config.dtb_addr);

        Ok(Self {
            ctx,
            host_stack_top: 0,
            guest_system_regs: GuestSystemRegisters::default(),
            mpidr: config.mpidr_el1,
            _phantom: PhantomData,
        })
    }

    fn setup(&mut self, _config: Self::SetupConfig) -> AxResult {
        self.init_hv();
        Ok(())
    }

    fn set_entry(&mut self, entry: GuestPhysAddr) -> AxResult {
        debug!("set vcpu entry:{:?}", entry);
        self.set_elr(entry.as_usize());
        Ok(())
    }

    fn set_ept_root(&mut self, ept_root: HostPhysAddr) -> AxResult {
        debug!("set vcpu ept root:{:#x}", ept_root);
        self.guest_system_regs.vttbr_el2 = ept_root.as_usize() as u64;
        Ok(())
    }

    fn run(&mut self) -> AxResult<AxVCpuExitReason> {
        // Run guest.
        let exit_reson = unsafe {
            // Save host SP_EL0 to the ctx becase it's used as current task ptr.
            // This has to be done before vm system regs are restored.
            save_host_sp_el0();
            self.restore_vm_system_regs();
            self.run_guest()
        };

        let trap_kind = TrapKind::try_from(exit_reson as u8).expect("Invalid TrapKind");
        self.vmexit_handler(trap_kind)
    }

    fn bind(&mut self) -> AxResult {
        Ok(())
    }

    fn unbind(&mut self) -> AxResult {
        Ok(())
    }

    fn set_gpr(&mut self, idx: usize, val: usize) {
        self.ctx.set_gpr(idx, val);
    }

<<<<<<< HEAD
    fn inject_interrupt(&mut self, vector: usize) -> AxResult {
        axvisor_api::arch::hardware_inject_virtual_interrupt(vector as u8);
        Ok(())
=======
    fn set_return_value(&mut self, val: usize) {
        // Return value is stored in x0.
        self.ctx.set_argument(val);
>>>>>>> fcfd6ec3
    }
}

// Private function
impl<H: AxVCpuHal> Aarch64VCpu<H> {
    fn init_hv(&mut self) {
        self.ctx.spsr = (SPSR_EL1::M::EL1h
            + SPSR_EL1::I::Masked
            + SPSR_EL1::F::Masked
            + SPSR_EL1::A::Masked
            + SPSR_EL1::D::Masked)
            .value;
        self.init_vm_context();
    }

    /// Init guest context. Also set some el2 register value.
    fn init_vm_context(&mut self) {
        CNTHCTL_EL2.modify(CNTHCTL_EL2::EL1PCEN::SET + CNTHCTL_EL2::EL1PCTEN::SET);
        self.guest_system_regs.cntvoff_el2 = 0;
        self.guest_system_regs.cntkctl_el1 = 0;
        self.guest_system_regs.cnthctl_el2 =
            (CNTHCTL_EL2::EL1PCEN::SET + CNTHCTL_EL2::EL1PCTEN::SET).into();

        self.guest_system_regs.sctlr_el1 = 0x30C50830;
        self.guest_system_regs.pmcr_el0 = 0;
<<<<<<< HEAD
        // self.guest_system_regs.vtcr_el2 = (VTCR_EL2::PS::PA_40B_1TB
        //     + VTCR_EL2::TG0::Granule4KB
        //     + VTCR_EL2::SH0::Inner
        //     + VTCR_EL2::ORGN0::NormalWBRAWA
        //     + VTCR_EL2::IRGN0::NormalWBRAWA
        //     + VTCR_EL2::SL0.val(0b01)
        //     + VTCR_EL2::T0SZ.val(64 - 39))
        // .into();
=======
>>>>>>> fcfd6ec3
        self.guest_system_regs.vtcr_el2 = (VTCR_EL2::PS::PA_48B_256TB
            + VTCR_EL2::TG0::Granule4KB
            + VTCR_EL2::SH0::Inner
            + VTCR_EL2::ORGN0::NormalWBRAWA
            + VTCR_EL2::IRGN0::NormalWBRAWA
            + VTCR_EL2::SL0.val(0b10) // 0b10: If VTCR_EL2.TG0 is 0b00 (4KB granule):start at level 0.
            + VTCR_EL2::T0SZ.val(64-48))
        .into();
        self.guest_system_regs.hcr_el2 = (HCR_EL2::VM::Enable
            + HCR_EL2::RW::EL1IsAarch64
            // + HCR_EL2::IMO::EnableVirtualIRQ
            + HCR_EL2::FMO::EnableVirtualFIQ
            + HCR_EL2::TSC::EnableTrapEl1SmcToEl2
            + HCR_EL2::RW::EL1IsAarch64)
            .into();
        // self.system_regs.hcr_el2 |= 1<<27;
        // + HCR_EL2::IMO::EnableVirtualIRQ).into();

        // Set VMPIDR_EL2, which provides the value of the Virtualization Multiprocessor ID.
        // This is the value returned by Non-secure EL1 reads of MPIDR.
        let mut vmpidr = 1 << 31;
        // Note: mind CPU cluster here.
        vmpidr |= self.mpidr;
        self.guest_system_regs.vmpidr_el2 = vmpidr;
    }

    /// Set exception return pc
    fn set_elr(&mut self, elr: usize) {
        self.ctx.set_exception_pc(elr);
    }

    /// Get general purpose register
    #[allow(unused)]
    fn get_gpr(&self, idx: usize) {
        self.ctx.gpr(idx);
    }
}

/// Private functions related to vcpu runtime control flow.
impl<H: AxVCpuHal> Aarch64VCpu<H> {
    /// Save host context and run guest.
    ///
    /// When a VM-Exit happens when guest's vCpu is running,
    /// the control flow will be redirected to this function through `return_run_guest`.
    #[naked]
    unsafe extern "C" fn run_guest(&mut self) -> usize {
        // Fixes: https://github.com/arceos-hypervisor/arm_vcpu/issues/22
        //
        // The original issue seems to be caused by an unexpected compiler optimization that takes
        // the dummy return value `0` of `run_guest` as the actual return value. By replacing the
        // original `run_guest` with the current naked one, we eliminate the dummy code path of the
        // original version, and ensure that the compiler does not perform any unexpected return
        // value optimization.
        unsafe {
            core::arch::naked_asm!(
                // Save host context.
                save_regs_to_stack!(),
                // Save current host stack top to `self.host_stack_top`.
                //
                // 'extern "C"' here specifies the aapcs64 calling convention, according to which
                // the first and only parameter, the pointer of self, should be in x0:
                "mov x9, sp",
                "add x0, x0, {host_stack_top_offset}",
                "str x9, [x0]",
                // Go to `context_vm_entry`.
                "b context_vm_entry",
                // Panic if the control flow comes back here, which should never happen.
                "b {run_guest_panic}",
                host_stack_top_offset = const core::mem::size_of::<TrapFrame>(),
                run_guest_panic = sym Self::run_guest_panic,
            );
        }
    }

    /// This function is called when the control flow comes back to `run_guest`. To provide a error
    /// message for debugging purposes.
    ///
    /// This function may fail as the stack may have been corrupted when this function is called.
    /// But we won't handle it here for now.
    unsafe fn run_guest_panic() -> ! {
        panic!("run_guest_panic");
    }

    /// Restores guest system control registers.
    unsafe fn restore_vm_system_regs(&mut self) {
        unsafe {
            // load system regs
            core::arch::asm!(
                "
                mov x3, xzr           // Trap nothing from EL1 to El2.
                msr cptr_el2, x3"
            );
            self.guest_system_regs.restore();
            core::arch::asm!(
                "
                ic  iallu
                tlbi	alle2
                tlbi	alle1         // Flush tlb
                dsb	nsh
                isb"
            );
        }
    }

    /// Handle VM-Exits.
    ///
    /// Parameters:
    /// - `exit_reason`: The reason why the VM-Exit happened in [`TrapKind`].
    ///
    /// Returns:
    /// - [`AxVCpuExitReason`]: a wrappered VM-Exit reason needed to be handled by the hypervisor.
    ///
    /// This function may panic for unhandled exceptions.
    fn vmexit_handler(&mut self, exit_reason: TrapKind) -> AxResult<AxVCpuExitReason> {
        trace!(
            "Aarch64VCpu vmexit_handler() esr:{:#x} ctx:{:#x?}",
            exception_class_value(),
            self.ctx
        );

        unsafe {
            // Store guest system regs
            self.guest_system_regs.store();

            // Store guest `SP_EL0` into the `Aarch64VCpu` struct,
            // which will be restored when the guest is resumed in `exception_return_el2`.
            self.ctx.sp_el0 = self.guest_system_regs.sp_el0;

            // Restore host `SP_EL0`.
            // This has to be done after guest's SP_EL0 is stored by `ext_regs_store`.
            restore_host_sp_el0();
        }

        let result = match exit_reason {
            TrapKind::Synchronous => handle_exception_sync(&mut self.ctx),
            TrapKind::Irq => Ok(AxVCpuExitReason::ExternalInterrupt {
                vector: H::irq_fetch() as _,
            }),
            _ => panic!("Unhandled exception {:?}", exit_reason),
        };

        match result {
            Ok(AxVCpuExitReason::MmioRead {
                addr,
                width,
                reg,
                reg_width,
            }) if false => {}
            Ok(AxVCpuExitReason::MmioWrite { addr, width, data }) if false => {}
            r => return r,
        }

        Ok(AxVCpuExitReason::Nothing)
    }
}<|MERGE_RESOLUTION|>--- conflicted
+++ resolved
@@ -121,15 +121,14 @@
         self.ctx.set_gpr(idx, val);
     }
 
-<<<<<<< HEAD
     fn inject_interrupt(&mut self, vector: usize) -> AxResult {
         axvisor_api::arch::hardware_inject_virtual_interrupt(vector as u8);
         Ok(())
-=======
+    }
+
     fn set_return_value(&mut self, val: usize) {
         // Return value is stored in x0.
         self.ctx.set_argument(val);
->>>>>>> fcfd6ec3
     }
 }
 
@@ -155,7 +154,6 @@
 
         self.guest_system_regs.sctlr_el1 = 0x30C50830;
         self.guest_system_regs.pmcr_el0 = 0;
-<<<<<<< HEAD
         // self.guest_system_regs.vtcr_el2 = (VTCR_EL2::PS::PA_40B_1TB
         //     + VTCR_EL2::TG0::Granule4KB
         //     + VTCR_EL2::SH0::Inner
@@ -164,8 +162,6 @@
         //     + VTCR_EL2::SL0.val(0b01)
         //     + VTCR_EL2::T0SZ.val(64 - 39))
         // .into();
-=======
->>>>>>> fcfd6ec3
         self.guest_system_regs.vtcr_el2 = (VTCR_EL2::PS::PA_48B_256TB
             + VTCR_EL2::TG0::Granule4KB
             + VTCR_EL2::SH0::Inner
